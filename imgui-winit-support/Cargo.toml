[package]
name = "imgui-winit-support"
version = "0.9.0"
edition = "2018"
description = "winit support code for the imgui crate"
homepage = "https://github.com/imgui-rs/imgui-rs"
repository = "https://github.com/imgui-rs/imgui-rs"
documentation = "https://docs.rs/imgui-winit-support"
license = "MIT/Apache-2.0"
categories = ["gui"]

[dependencies]
<<<<<<< HEAD
imgui = { version = "0.8.1-alpha.0", path = "../imgui" }
winit-19 = { version = ">= 0.16, < 0.20", package = "winit", optional = true }
winit-20 = { version = ">= 0.20, < 0.22", package = "winit", optional = true }
winit-22 = { version = "0.22", package = "winit", optional = true }
winit-23 = { version = "0.23", package = "winit", default-features = false, optional = true }
winit-24 = { version = "0.24", package = "winit", default-features = false, optional = true }
winit-25 = { version = "0.25", package = "winit", default-features = false, optional = true }
winit-26 = { version = "0.26", package = "winit", default-features = false, optional = true }

[features]
default = ["winit-26/default"]
test = ["winit-23/default", "winit-24/default", "winit-25/default", "winit-26/default"]

viewports = [ "imgui/docking" ]

# This is phrased as a negative (unlike most features) so that it needs to be
# explicitly disabled (and `default-features = false` won't do it). To avoid
# problems from this we don't expose this in the public API in any way, keeping
# things additive.
no-warn-on-multiple = []
=======
imgui = { version = "0.9.0", path = "../imgui" }
winit = { version = "0.27.2", default-features = false }
>>>>>>> b1e66d05
<|MERGE_RESOLUTION|>--- conflicted
+++ resolved
@@ -10,28 +10,8 @@
 categories = ["gui"]
 
 [dependencies]
-<<<<<<< HEAD
-imgui = { version = "0.8.1-alpha.0", path = "../imgui" }
-winit-19 = { version = ">= 0.16, < 0.20", package = "winit", optional = true }
-winit-20 = { version = ">= 0.20, < 0.22", package = "winit", optional = true }
-winit-22 = { version = "0.22", package = "winit", optional = true }
-winit-23 = { version = "0.23", package = "winit", default-features = false, optional = true }
-winit-24 = { version = "0.24", package = "winit", default-features = false, optional = true }
-winit-25 = { version = "0.25", package = "winit", default-features = false, optional = true }
-winit-26 = { version = "0.26", package = "winit", default-features = false, optional = true }
+imgui = { version = "0.9.0", path = "../imgui" }
+winit = { version = "0.27.2", default-features = false }
 
 [features]
-default = ["winit-26/default"]
-test = ["winit-23/default", "winit-24/default", "winit-25/default", "winit-26/default"]
-
-viewports = [ "imgui/docking" ]
-
-# This is phrased as a negative (unlike most features) so that it needs to be
-# explicitly disabled (and `default-features = false` won't do it). To avoid
-# problems from this we don't expose this in the public API in any way, keeping
-# things additive.
-no-warn-on-multiple = []
-=======
-imgui = { version = "0.9.0", path = "../imgui" }
-winit = { version = "0.27.2", default-features = false }
->>>>>>> b1e66d05
+viewports = [ "imgui/docking" ]